--- conflicted
+++ resolved
@@ -12,7 +12,7 @@
 pub struct MonitorStore {
     store: Rc<Storage>,
 }
-enum MonitorKeys {
+enum MonitorKey {
     Transactions(bool),
     SpendingUTXOTransactions(bool),
     PendingWork,
@@ -74,26 +74,26 @@
         Ok(Self { store })
     }
 
-    fn get_monitor_key(&self, key: MonitorKeys) -> String {
+    fn get_key(&self, key: MonitorKey) -> String {
         let prefix = "monitor";
         match key {
-            MonitorKeys::Transactions(is_active) => format!(
+            MonitorKey::Transactions(is_active) => format!(
                 "{prefix}/tx/list/{status}",
                 status = if is_active { "active" } else { "inactive" }
             ),
-            MonitorKeys::SpendingUTXOTransactions(is_active) => format!(
+            MonitorKey::SpendingUTXOTransactions(is_active) => format!(
                 "{prefix}/spending/utxo/tx/list/{status}",
                 status = if is_active { "active" } else { "inactive" }
             ),
-            MonitorKeys::PendingWork => format!("{prefix}/all/pending_work"),
-            MonitorKeys::RskPeginTransaction => format!("{prefix}/rsk/tx"),
-            MonitorKeys::NewBlock => format!("{prefix}/new/block"),
-            MonitorKeys::TransactionsNews => format!("{prefix}/tx/news"),
-            MonitorKeys::RskPeginTransactionsNews => format!("{prefix}/rsk/tx/news"),
-            MonitorKeys::SpendingUTXOTransactionsNews => {
+            MonitorKey::PendingWork => format!("{prefix}/all/pending_work"),
+            MonitorKey::RskPeginTransaction => format!("{prefix}/rsk/tx"),
+            MonitorKey::NewBlock => format!("{prefix}/new/block"),
+            MonitorKey::TransactionsNews => format!("{prefix}/tx/news"),
+            MonitorKey::RskPeginTransactionsNews => format!("{prefix}/rsk/tx/news"),
+            MonitorKey::SpendingUTXOTransactionsNews => {
                 format!("{prefix}/spending/utxo/tx/news")
             }
-            MonitorKeys::NewBlockNews => format!("{prefix}/new/block/news"),
+            MonitorKey::NewBlockNews => format!("{prefix}/new/block/news"),
         }
     }
 
@@ -110,13 +110,13 @@
 #[automock]
 impl MonitorStoreApi for MonitorStore {
     fn set_pending_work(&self, is_pending_work: bool) -> Result<(), MonitorStoreError> {
-        let key = self.get_monitor_key(MonitorKeys::PendingWork);
+        let key = self.get_key(MonitorKey::PendingWork);
         self.store.set(&key, is_pending_work, None)?;
         Ok(())
     }
 
     fn has_pending_work(&self) -> Result<bool, MonitorStoreError> {
-        let key = self.get_monitor_key(MonitorKeys::PendingWork);
+        let key = self.get_key(MonitorKey::PendingWork);
         let pending_work = self.store.get::<_, bool>(&key)?.unwrap_or(false);
         Ok(pending_work)
     }
@@ -140,7 +140,7 @@
     fn get_news(&self) -> Result<Vec<MonitoredTypes>, MonitorStoreError> {
         let mut news = Vec::new();
 
-        let key = self.get_monitor_key(MonitorKeys::TransactionsNews);
+        let key = self.get_key(MonitorKey::TransactionsNews);
         let txs_news = self
             .store
             .get::<_, Vec<(Txid, String, (BlockHash, bool))>>(&key)?
@@ -152,7 +152,7 @@
             }
         }
 
-        let rsk_news_key = self.get_monitor_key(MonitorKeys::RskPeginTransactionsNews);
+        let rsk_news_key = self.get_key(MonitorKey::RskPeginTransactionsNews);
         let rsk_news = self
             .store
             .get::<_, Vec<(Txid, (BlockHash, bool))>>(&rsk_news_key)?
@@ -164,7 +164,7 @@
             }
         }
 
-        let spending_news_key = self.get_monitor_key(MonitorKeys::SpendingUTXOTransactionsNews);
+        let spending_news_key = self.get_key(MonitorKey::SpendingUTXOTransactionsNews);
         let spending_news = self
             .store
             .get::<_, Vec<(Txid, u32, String, Txid, (BlockHash, bool))>>(&spending_news_key)?
@@ -181,7 +181,7 @@
             }
         }
 
-        let block_news_key = self.get_monitor_key(MonitorKeys::NewBlockNews);
+        let block_news_key = self.get_key(MonitorKey::NewBlockNews);
         let block_news = self.store.get::<_, (BlockHash, bool)>(&block_news_key)?;
 
         if let Some((hash, ack)) = block_news {
@@ -203,7 +203,7 @@
 
         match data {
             MonitoredTypes::Transaction(tx_id, extra_data) => {
-                let key = self.get_monitor_key(MonitorKeys::TransactionsNews);
+                let key = self.get_key(MonitorKey::TransactionsNews);
                 let mut txs_news = self
                     .store
                     .get::<_, Vec<(Txid, String, (BlockHash, bool))>>(&key)?
@@ -232,7 +232,7 @@
                 self.store.set(&key, &txs_news, None)?;
             }
             MonitoredTypes::RskPeginTransaction(tx_id) => {
-                let rsk_news_key = self.get_monitor_key(MonitorKeys::RskPeginTransactionsNews);
+                let rsk_news_key = self.get_key(MonitorKey::RskPeginTransactionsNews);
                 let mut rsk_news = self
                     .store
                     .get::<_, Vec<(Txid, (BlockHash, bool))>>(&rsk_news_key)?
@@ -262,7 +262,7 @@
                 extra_data,
                 spender_tx_id,
             ) => {
-                let utxo_news_key = self.get_monitor_key(MonitorKeys::SpendingUTXOTransactionsNews);
+                let utxo_news_key = self.get_key(MonitorKey::SpendingUTXOTransactionsNews);
                 let mut utxo_news = self
                     .store
                     .get::<_, Vec<(Txid, u32, String, Txid, (BlockHash, bool))>>(&utxo_news_key)?
@@ -296,7 +296,7 @@
                 self.store.set(&utxo_news_key, &utxo_news, None)?;
             }
             MonitoredTypes::NewBlock(hash) => {
-                let key = self.get_monitor_key(MonitorKeys::NewBlockNews);
+                let key = self.get_key(MonitorKey::NewBlockNews);
 
                 let data = self.store.get::<_, (BlockHash, bool)>(&key)?;
 
@@ -320,7 +320,7 @@
     fn ack_news(&self, data: AckMonitorNews) -> Result<(), MonitorStoreError> {
         match data {
             AckMonitorNews::Transaction(tx_id) => {
-                let key = self.get_monitor_key(MonitorKeys::TransactionsNews);
+                let key = self.get_key(MonitorKey::TransactionsNews);
                 let mut txs_news = self
                     .store
                     .get::<_, Vec<(Txid, String, (BlockHash, bool))>>(&key)?
@@ -334,7 +334,7 @@
                 }
             }
             AckMonitorNews::RskPeginTransaction(tx_id) => {
-                let key = self.get_monitor_key(MonitorKeys::RskPeginTransactionsNews);
+                let key = self.get_key(MonitorKey::RskPeginTransactionsNews);
                 let mut txs_news = self
                     .store
                     .get::<_, Vec<(Txid, (BlockHash, bool))>>(&key)?
@@ -346,7 +346,7 @@
                 }
             }
             AckMonitorNews::SpendingUTXOTransaction(tx_id, utxo_index) => {
-                let key = self.get_monitor_key(MonitorKeys::SpendingUTXOTransactionsNews);
+                let key = self.get_key(MonitorKey::SpendingUTXOTransactionsNews);
                 let mut txs_news = self
                     .store
                     .get::<_, Vec<(Txid, u32, String, Txid, (BlockHash, bool))>>(&key)?
@@ -361,7 +361,7 @@
                 }
             }
             AckMonitorNews::NewBlock => {
-                let key = self.get_monitor_key(MonitorKeys::NewBlockNews);
+                let key = self.get_key(MonitorKey::NewBlockNews);
                 let mut new_block_news = self.store.get::<_, (BlockHash, bool)>(&key)?;
 
                 if let Some((block_hash, _)) = new_block_news.as_mut() {
@@ -378,7 +378,7 @@
         let mut monitors = Vec::<TypesToMonitorStore>::new();
 
         // Get active transactions
-        let txs_key = self.get_monitor_key(MonitorKeys::Transactions(true));
+        let txs_key = self.get_key(MonitorKey::Transactions(true));
         let txs = self
             .store
             .get::<_, Vec<(Txid, String)>>(&txs_key)?
@@ -389,7 +389,7 @@
         }
 
         // Get RSK pegin transaction monitor
-        let rsk_pegin_key = self.get_monitor_key(MonitorKeys::RskPeginTransaction);
+        let rsk_pegin_key = self.get_key(MonitorKey::RskPeginTransaction);
         let monitor_rsk_pegin = self
             .store
             .get::<_, bool>(&rsk_pegin_key)?
@@ -400,36 +400,24 @@
         }
 
         // Get active spending UTXO transactions
-        let spending_utxo_key = self.get_monitor_key(MonitorKeys::SpendingUTXOTransactions(true));
+        let spending_utxo_key = self.get_key(MonitorKey::SpendingUTXOTransactions(true));
         let spending_utxos = self
             .store
-<<<<<<< HEAD
-            .get::<_, Vec<(Txid, u32, String)>>(&spending_utxo_key)?
-            .unwrap_or_default();
-
-        for (tx_id, utxo_index, extra_data) in spending_utxos {
-            let monitor =
-                TypesToMonitorStore::SpendingUTXOTransaction(tx_id, utxo_index, extra_data);
+            .get::<_, Vec<(Txid, u32, String, Option<Txid>)>>(&spending_utxo_key)?
+            .unwrap_or_default();
+
+        for (tx_id, utxo_index, extra_data, tx_id_spending) in spending_utxos {
+            let monitor = TypesToMonitorStore::SpendingUTXOTransaction(
+                tx_id,
+                utxo_index,
+                extra_data,
+                tx_id_spending,
+            );
             monitors.push(monitor);
-=======
-            .get::<_, Vec<(Txid, u32, String, Option<Txid>, bool)>>(spending_utxo_key)?
-            .unwrap_or_default();
-
-        for (tx_id, utxo_index, extra_data, tx_id_spending, active) in spending_utxos {
-            if active {
-                let monitor = TypesToMonitorStore::SpendingUTXOTransaction(
-                    tx_id,
-                    utxo_index,
-                    extra_data,
-                    tx_id_spending,
-                );
-                monitors.push(monitor);
-            }
->>>>>>> d4936ae6
         }
 
         // Get new block monitor
-        let new_block_key = self.get_monitor_key(MonitorKeys::NewBlock);
+        let new_block_key = self.get_key(MonitorKey::NewBlock);
         let monitor_new_block = self
             .store
             .get::<_, bool>(&new_block_key)?
@@ -445,7 +433,7 @@
     fn add_monitor(&self, data: TypesToMonitor) -> Result<(), MonitorStoreError> {
         match data {
             TypesToMonitor::Transactions(tx_ids, extra_data) => {
-                let key = self.get_monitor_key(MonitorKeys::Transactions(true));
+                let key = self.get_key(MonitorKey::Transactions(true));
 
                 let mut txs = self
                     .store
@@ -469,40 +457,29 @@
                 self.store.set(&key, &txs, None)?;
             }
             TypesToMonitor::RskPeginTransaction => {
-                let key = self.get_monitor_key(MonitorKeys::RskPeginTransaction);
+                let key = self.get_key(MonitorKey::RskPeginTransaction);
                 self.store.set(&key, true, None)?;
             }
             TypesToMonitor::SpendingUTXOTransaction(txid, vout, extra_data) => {
-                let key = self.get_monitor_key(MonitorKeys::SpendingUTXOTransactions(true));
+                let key = self.get_key(MonitorKey::SpendingUTXOTransactions(true));
 
                 let mut txs = self
                     .store
-<<<<<<< HEAD
-                    .get::<_, Vec<(Txid, u32, String)>>(&key)?
-=======
-                    .get::<_, Vec<(Txid, u32, String, Option<Txid>, bool)>>(&key)?
->>>>>>> d4936ae6
+                    .get::<_, Vec<(Txid, u32, String, Option<Txid>)>>(&key)?
                     .unwrap_or_default();
 
                 // Check if the transaction with the same txid, vout, and extra_data already exists in active
                 let exists = txs
                     .iter()
-<<<<<<< HEAD
-                    .any(|(t, v, e)| *t == txid && *v == vout && *e == extra_data);
+                    .any(|(t, v, e, _)| *t == txid && *v == vout && *e == extra_data);
 
                 if !exists {
-                    txs.push((txid, vout, extra_data.clone()));
-=======
-                    .any(|(t, v, e, _, _)| *t == txid && *v == vout && *e == extra_data);
-
-                if !exists {
-                    txs.push((txid, vout, extra_data.clone(), None, true));
->>>>>>> d4936ae6
+                    txs.push((txid, vout, extra_data.clone(), None));
                     self.store.set(&key, &txs, None)?;
                 }
             }
             TypesToMonitor::NewBlock => {
-                let key = self.get_monitor_key(MonitorKeys::NewBlock);
+                let key = self.get_key(MonitorKey::NewBlock);
                 self.store.set(&key, true, None)?;
             }
         }
@@ -513,8 +490,8 @@
     fn deactivate_monitor(&self, data: TypesToMonitor) -> Result<(), MonitorStoreError> {
         match data {
             TypesToMonitor::Transactions(tx_ids, _) => {
-                let active_key = self.get_monitor_key(MonitorKeys::Transactions(true));
-                let inactive_key = self.get_monitor_key(MonitorKeys::Transactions(false));
+                let active_key = self.get_key(MonitorKey::Transactions(true));
+                let inactive_key = self.get_key(MonitorKey::Transactions(false));
 
                 let mut active_txs = self
                     .store
@@ -549,37 +526,33 @@
             }
 
             TypesToMonitor::RskPeginTransaction => {
-                let key = self.get_monitor_key(MonitorKeys::RskPeginTransaction);
+                let key = self.get_key(MonitorKey::RskPeginTransaction);
                 self.store.set(&key, false, None)?;
             }
             TypesToMonitor::SpendingUTXOTransaction(txid, vout, _) => {
-                let active_key = self.get_monitor_key(MonitorKeys::SpendingUTXOTransactions(true));
-                let inactive_key =
-                    self.get_monitor_key(MonitorKeys::SpendingUTXOTransactions(false));
+                let active_key = self.get_key(MonitorKey::SpendingUTXOTransactions(true));
+                let inactive_key = self.get_key(MonitorKey::SpendingUTXOTransactions(false));
 
                 let mut active_txs = self
                     .store
-                    .get::<_, Vec<(Txid, u32, String)>>(&active_key)?
+                    .get::<_, Vec<(Txid, u32, String, Option<Txid>)>>(&active_key)?
                     .unwrap_or_default();
 
                 let mut inactive_txs = self
                     .store
-<<<<<<< HEAD
-                    .get::<_, Vec<(Txid, u32, String)>>(&inactive_key)?
+                    .get::<_, Vec<(Txid, u32, String, Option<Txid>)>>(&inactive_key)?
                     .unwrap_or_default();
 
                 // Move matching transaction from active to inactive
                 let mut to_move = None;
-                active_txs.retain(|(tx_txid, tx_vout, extra_data)| {
-=======
-                    .get::<_, Vec<(Txid, u32, String, Option<Txid>, bool)>>(&key)?
-                    .unwrap_or_default();
-
-                // Update active status for matching transactions
-                for (tx_txid, tx_vout, _, _, active) in txs.iter_mut() {
->>>>>>> d4936ae6
+                active_txs.retain(|(tx_txid, tx_vout, extra_data, spender_tx_id)| {
                     if *tx_txid == txid && *tx_vout == vout {
-                        to_move = Some((*tx_txid, *tx_vout, extra_data.clone()));
+                        to_move = Some((
+                            *tx_txid,
+                            *tx_vout,
+                            extra_data.clone(),
+                            spender_tx_id.clone(),
+                        ));
                         false // Remove from active
                     } else {
                         true // Keep in active
@@ -587,9 +560,12 @@
                 });
 
                 // Add to inactive if not already present
-                if let Some((t, v, e)) = to_move {
-                    if !inactive_txs.iter().any(|(ti, vi, _)| *ti == t && *vi == v) {
-                        inactive_txs.push((t, v, e));
+                if let Some((t, v, e, spender_tx_id)) = to_move {
+                    if !inactive_txs
+                        .iter()
+                        .any(|(ti, vi, _, _)| *ti == t && *vi == v)
+                    {
+                        inactive_txs.push((t, v, e, spender_tx_id));
                     }
                 }
 
@@ -597,7 +573,7 @@
                 self.store.set(&inactive_key, &inactive_txs, None)?;
             }
             TypesToMonitor::NewBlock => {
-                let key = self.get_monitor_key(MonitorKeys::NewBlock);
+                let key = self.get_key(MonitorKey::NewBlock);
                 self.store.set(&key, false, None)?;
             }
         }
@@ -608,8 +584,8 @@
     fn cancel_monitor(&self, data: TypesToMonitor) -> Result<(), MonitorStoreError> {
         match data {
             TypesToMonitor::Transactions(tx_ids, _) => {
-                let active_key = self.get_monitor_key(MonitorKeys::Transactions(true));
-                let inactive_key = self.get_monitor_key(MonitorKeys::Transactions(false));
+                let active_key = self.get_key(MonitorKey::Transactions(true));
+                let inactive_key = self.get_key(MonitorKey::Transactions(false));
 
                 let mut active_txs = self
                     .store
@@ -628,40 +604,32 @@
                 self.store.set(&inactive_key, &inactive_txs, None)?;
             }
             TypesToMonitor::RskPeginTransaction => {
-                let key = self.get_monitor_key(MonitorKeys::RskPeginTransaction);
+                let key = self.get_key(MonitorKey::RskPeginTransaction);
                 self.store.set(&key, false, None)?;
             }
             TypesToMonitor::SpendingUTXOTransaction(txid, vout, _) => {
-                let active_key = self.get_monitor_key(MonitorKeys::SpendingUTXOTransactions(true));
-                let inactive_key =
-                    self.get_monitor_key(MonitorKeys::SpendingUTXOTransactions(false));
+                let active_key = self.get_key(MonitorKey::SpendingUTXOTransactions(true));
+                let inactive_key = self.get_key(MonitorKey::SpendingUTXOTransactions(false));
 
                 let mut active_txs = self
                     .store
-<<<<<<< HEAD
-                    .get::<_, Vec<(Txid, u32, String)>>(&active_key)?
+                    .get::<_, Vec<(Txid, u32, String, Option<Txid>)>>(&active_key)?
                     .unwrap_or_default();
 
                 let mut inactive_txs = self
                     .store
-                    .get::<_, Vec<(Txid, u32, String)>>(&inactive_key)?
-                    .unwrap_or_default();
-
-                active_txs.retain(|(tx_txid, tx_vout, _)| *tx_txid != txid || *tx_vout != vout);
-                inactive_txs.retain(|(tx_txid, tx_vout, _)| *tx_txid != txid || *tx_vout != vout);
+                    .get::<_, Vec<(Txid, u32, String, Option<Txid>)>>(&inactive_key)?
+                    .unwrap_or_default();
+
+                active_txs.retain(|(tx_txid, tx_vout, _, _)| *tx_txid != txid || *tx_vout != vout);
+                inactive_txs
+                    .retain(|(tx_txid, tx_vout, _, _)| *tx_txid != txid || *tx_vout != vout);
 
                 self.store.set(&active_key, &active_txs, None)?;
                 self.store.set(&inactive_key, &inactive_txs, None)?;
-=======
-                    .get::<_, Vec<(Txid, u32, String, Option<Txid>, bool)>>(&key)?
-                    .unwrap_or_default();
-
-                txs.retain(|(tx_txid, tx_vout, _, _, _)| *tx_txid != txid || *tx_vout != vout);
-                self.store.set(&key, &txs, None)?;
->>>>>>> d4936ae6
             }
             TypesToMonitor::NewBlock => {
-                let key = self.get_monitor_key(MonitorKeys::NewBlock);
+                let key = self.get_key(MonitorKey::NewBlock);
                 self.store.set(&key, false, None)?;
             }
         }
@@ -673,13 +641,13 @@
         &self,
         data: (Txid, u32, Option<Txid>),
     ) -> Result<(), MonitorStoreError> {
-        let key = self.get_key(MonitorKey::SpendingUTXOTransactions);
+        let key = self.get_key(MonitorKey::SpendingUTXOTransactions(true));
         let mut txs = self
             .store
-            .get::<_, Vec<(Txid, u32, String, Option<Txid>, bool)>>(&key)?
-            .unwrap_or_default();
-
-        for (id, utxo_i, _, spender_id, _) in &mut txs {
+            .get::<_, Vec<(Txid, u32, String, Option<Txid>)>>(&key)?
+            .unwrap_or_default();
+
+        for (id, utxo_i, _, spender_id) in &mut txs {
             if id == &data.0 && *utxo_i == data.1 {
                 *spender_id = data.2;
                 self.store.set(&key, &txs, None)?;
