use bitcoin::{absolute::LockTime, BlockHash, Transaction};
use bitcoin_indexer::{indexer::MockIndexerApi, types::TransactionInfo};
use bitvmx_transaction_monitor::{
    bitvmx_store::{BitvmxStore, MockBitvmxStore},
    monitor::Monitor,
    types::{BitvmxInstance, BlockInfo, TxStatus},
};
use mockall::predicate::*;
use std::str::FromStr;

use rand::{thread_rng, RngCore};
use std::env;

fn temp_storage() -> String {
    let dir = env::temp_dir().to_str().unwrap().to_string();
    let mut rng = thread_rng();
    let index = rng.next_u32();
    format!("{}/bitvmx_store_{}", dir, index)
}

#[test]
fn no_instances() -> Result<(), anyhow::Error> {
    let mut mock_indexer = MockIndexerApi::new();
    let mut mock_bitvmx_store = MockBitvmxStore::new();

    let block_100 = 100;

    mock_indexer
        .expect_tick()
        .returning(move |_| Ok(block_100 + 1));

    mock_indexer
        .expect_get_best_block()
        .returning(move || Ok(Some(block_100)));

    // Return an empty bitvmx array
    mock_bitvmx_store
        .expect_get_instances_ready_to_track()
        .with(eq(block_100))
        .times(1)
        .returning(|_| Ok(vec![]));

    // Then we never call update_bitvmx_tx_confirmations
    mock_bitvmx_store.expect_update_news().times(0);

    // Then we never call update_bitvmx_tx_seen
    mock_bitvmx_store.expect_update_instance_tx_seen().times(0);

    let mut monitor = Monitor::new(mock_indexer, mock_bitvmx_store, Some(block_100), 6);

    monitor.tick()?;

    assert_eq!(monitor.get_current_height(), block_100 + 1);

    Ok(())
}

#[test]
fn instance_tx_detected() -> Result<(), anyhow::Error> {
    let mut mock_indexer = MockIndexerApi::new();
    let mut mock_bitvmx_store = MockBitvmxStore::new();

    let block_200 = 200;
    let instance_id = 2;

    let tx_to_seen = Transaction {
        version: bitcoin::transaction::Version::TWO,
        lock_time: LockTime::from_time(1653195600).unwrap(),
        input: vec![],
        output: vec![],
    };

    let tx = Transaction {
        version: bitcoin::transaction::Version::TWO,
        lock_time: LockTime::from_time(1653195601).unwrap(),
        input: vec![],
        output: vec![],
    };
    let instances = vec![BitvmxInstance {
        id: instance_id,
        txs: vec![
            TxStatus {
                tx_id: tx.compute_txid(),
                tx: None,
                block_info: Some(BlockInfo {
                    block_height: 190,
                    block_hash: BlockHash::from_str(
                        "12efaa3528db3845a859c470a525f1b8b4643b0d561f961ab395a9db778c204d",
                    )
                    .unwrap(),
                    is_orphan: false,
                }),
            },
            TxStatus {
                tx_id: tx_to_seen.compute_txid(),
                tx: None,
                block_info: None,
            },
        ],
        start_height: 180,
    }];

    let hash_150 =
        BlockHash::from_str("12efaa3528db3845a859c470a525f1b8b4643b0d561f961ab395a9db778c204d")?;

    let hash_190 =
        BlockHash::from_str("23efda3528db3845a859c470a525f1b8b4643b0d561f961ab395a9db778c204d")?;

    let tx_to_seen_info = TransactionInfo {
        tx: tx_to_seen.clone(),
        block_hash: hash_150,
        orphan: false,
        block_height: 150,
    };

    let tx_info = TransactionInfo {
        tx: tx.clone(),
        block_hash: hash_190,
        orphan: false,
        block_height: 190,
    };

    mock_indexer
        .expect_tick()
        .returning(move |_| Ok(block_200 + 1));

    mock_indexer
        .expect_get_best_block()
        .returning(move || Ok(Some(block_200)));

    mock_bitvmx_store
        .expect_get_instances_ready_to_track()
        .with(eq(block_200))
        .times(1)
        .returning(move |_| Ok(instances.clone()));

    // Tx was found by the indexer and is already in the blockchain.
    mock_indexer
        .expect_get_tx()
        .with(eq(tx_to_seen.compute_txid()))
        .times(1)
        .returning(move |_| Ok(Some(tx_to_seen_info.clone())));

    mock_indexer
        .expect_get_tx()
        .with(eq(tx.compute_txid()))
        .times(1)
        .returning(move |_| Ok(Some(tx_info.clone())));

    // The first time was seen the tx should not call update_bitvmx_tx_confirmations
    mock_bitvmx_store.expect_update_news().times(0);

    // Then call update_bitvmx_tx_seen for the first time
    mock_bitvmx_store
        .expect_update_instance_tx_seen()
        .with(
            eq(instance_id),
            eq(tx_to_seen),
            eq(150),
            eq(hash_150),
            eq(false),
        )
        .times(1)
        .returning(|_, _, _, _, _| Ok(()));

    let mut monitor = Monitor::new(mock_indexer, mock_bitvmx_store, Some(block_200), 6);

    monitor.tick()?;

    assert_eq!(monitor.get_current_height(), block_200 + 1);

    Ok(())
}

#[test]
fn instance_tx_already_detected_increase_confirmation() -> Result<(), anyhow::Error> {
    let mut mock_indexer = MockIndexerApi::new();
    let mut mock_bitvmx_store = MockBitvmxStore::new();

    let block_200 = 200;
    let intance_id = 2;

    let tx_to_seen = Transaction {
        version: bitcoin::transaction::Version::TWO,
        lock_time: LockTime::from_time(1653195600).unwrap(),
        input: vec![],
        output: vec![],
    };

    let instances = vec![BitvmxInstance {
        id: intance_id,
        txs: vec![TxStatus {
            tx_id: tx_to_seen.compute_txid(),
            tx: None,
            block_info: Some(BlockInfo {
                block_height: 200,
                block_hash: BlockHash::from_str(
                    "12efaa3528db3845a859c470a525f1b8b4643b0d561f961ab395a9db778c204d",
                )
                .unwrap(),
                is_orphan: false,
            }),
        }],
        start_height: 180,
    }];

    mock_indexer.expect_tick().returning(move |_| Ok(201));

    mock_indexer
        .expect_get_best_block()
        .returning(move || Ok(Some(block_200)));

    let hash_100 =
        BlockHash::from_str("12efaa3528db3845a859c470a525f1b8b4643b0d561f961ab395a9db778c204d")?;

    let tx_info = TransactionInfo {
        tx: tx_to_seen.clone(),
        block_hash: hash_100,
        orphan: false,
        block_height: 100,
    };
    // Tx was found by the indexer and is already in the blockchain.
    mock_indexer
        .expect_get_tx()
        .with(eq(tx_to_seen.compute_txid()))
        .times(1)
        .returning(move |_| Ok(Some(tx_info.clone())));

    mock_bitvmx_store
        .expect_get_instances_ready_to_track()
        .with(eq(block_200))
        .times(1)
        .returning(move |_| Ok(instances.clone()));

    // Do no Increase confirmations given the block is the same were was found
    mock_bitvmx_store.expect_update_news().times(0);

    // Also the update_bitvmx_tx_seen is not call
    mock_bitvmx_store
        .expect_update_instance_tx_seen()
        .times(0);

    let mut monitor = Monitor::new(mock_indexer, mock_bitvmx_store, Some(block_200), 6);

    monitor.tick()?;

    assert_eq!(monitor.get_current_height(), 201);

    Ok(())
}

#[test]
fn tx_got_caught_in_reorganisation() -> Result<(), anyhow::Error> {
<<<<<<< HEAD
    let mut mock_indexer = MockIndexerApi::new();
    let bitvmx_store = BitvmxStore::new_with_path(&temp_storage())?;

    let block_200 = 200;
    let instance_id = 2;

    let tx_to_seen =
        Txid::from_str(&"3a3f8d147abf0b9b9d25b07de7a16a4db96bda3e474ceab4c4f9e8e107d5b02f")
            .unwrap();

    let instances = vec![BitvmxInstance {
        id: instance_id,
        txs: vec![
            TxStatus {
                tx_id: tx_to_seen.clone(),
                tx_hex: None,
                block_info: None,
            },
        ],
        start_height: 180,
    }];

    mock_indexer
    .expect_index_height()
    .returning(move |_| Ok(201));

    mock_indexer
        .expect_get_best_block()
        .returning(move || Ok(Some(block_200)));

    let hash_190 =
        BlockHash::from_str("12efaa3528db3845a859c470a525f1b8b4643b0d561f961ab395a9db778c204d")?;

    let tx_info = TransactionInfo {
        tx_id: tx_to_seen,
        block_hash: hash_190,
        orphan: false,
        block_height: 190,
    };

    let tx_info_2 = TransactionInfo {
        tx_id: tx_to_seen,
        block_hash: hash_190,
        orphan: true,
        block_height: 190,
    };

    mock_indexer
        .expect_get_tx_info()
        .with(eq(tx_to_seen.clone()))
        .times(1)
        .returning(move |_| Ok(Some(tx_info.clone())))
        .once();

    mock_indexer.
        expect_get_tx_info()
        .with(eq(tx_to_seen.clone()))
        .times(1)
        .returning(move |_| Ok(Some(tx_info_2.clone())));
    
    mock_indexer
        .expect_get_tx()
        .times(1)
        .returning(move |_| Ok("0x123".to_string()));

    let mut monitor = Monitor::new(mock_indexer, bitvmx_store, Some(block_200), 6);

    monitor.save_instances_for_tracking(instances)?;
    
    monitor.tick()?;

    assert_eq!(monitor.get_current_height(), 201);

    monitor.tick()?;

    assert_eq!(monitor.get_current_height(), 201);
    
    Ok(())
}

#[test]
fn orphan_tx_has_confirmations_equals_zero() -> Result<(), anyhow::Error>{

    // WIP
    // let mut mock_indexer = MockIndexerApi::new();
    // let bitvmx_store = BitvmxStore::new_with_path(&temp_storage())?;

    // let block_200 = 200;
    // let instance_id = 2;

    // let tx_to_seen =
    //     Txid::from_str(&"3a3f8d147abf0b9b9d25b07de7a16a4db96bda3e474ceab4c4f9e8e107d5b02f")
    //         .unwrap();

    // let instances = vec![BitvmxInstance {
    //     id: instance_id,
    //     txs: vec![
    //         TxStatus {
    //             tx_id: tx_to_seen.clone(),
    //             tx_hex: None,
    //             block_info: None,
    //         },
    //     ],
    //     start_height: 180,
    // }];

    // mock_indexer
    // .expect_index_height()
    // .returning(move |_| Ok(201));

    // mock_indexer
    //     .expect_get_best_block()
    //     .returning(move || Ok(Some(block_200)));

    // let hash_190 =
    //     BlockHash::from_str("12efaa3528db3845a859c470a525f1b8b4643b0d561f961ab395a9db778c204d")?;

    // let tx_info = TransactionInfo {
    //     tx_id: tx_to_seen,
    //     block_hash: hash_190,
    //     orphan: false,
    //     block_height: 190,
    // };

    // let tx_info_2 = TransactionInfo {
    //     tx_id: tx_to_seen,
    //     block_hash: hash_190,
    //     orphan: false,
    //     block_height: 190,
    // };

    // let tx_info_3 = TransactionInfo {
    //     tx_id: tx_to_seen,
    //     block_hash: hash_190,
    //     orphan: true,
    //     block_height: 190,
    // };

    // mock_indexer
    //     .expect_get_tx_info()
    //     .with(eq(tx_to_seen.clone()))
    //     .times(2)
    //     .returning(move |_| Ok(Some(tx_info.clone())));

    // mock_indexer.
    //     expect_get_tx_info()
    //     .with(eq(tx_to_seen.clone()))
    //     .times(1)
    //     .returning(move |_| Ok(Some(tx_info_2.clone())));
    
    // mock_indexer
    //     .expect_get_tx()
    //     .times(1)
    //     .returning(move |_| Ok("0x123".to_string()));

    // let mut monitor = Monitor::new(mock_indexer, bitvmx_store, Some(block_200), 6);

    // monitor.save_instances_for_tracking(instances)?;
    
    // monitor.tick()?;

    // assert_eq!(monitor.get_current_height(), 201);

    // monitor.tick()?;

    // assert_eq!(monitor.get_current_height(), 202);

    // monitor.tick()?;

    // assert_eq!(monitor.get_current_height(), 202);
    
=======
>>>>>>> 204507b5
    Ok(())
}<|MERGE_RESOLUTION|>--- conflicted
+++ resolved
@@ -251,7 +251,6 @@
 
 #[test]
 fn tx_got_caught_in_reorganisation() -> Result<(), anyhow::Error> {
-<<<<<<< HEAD
     let mut mock_indexer = MockIndexerApi::new();
     let bitvmx_store = BitvmxStore::new_with_path(&temp_storage())?;
 
@@ -423,7 +422,5 @@
 
     // assert_eq!(monitor.get_current_height(), 202);
     
-=======
->>>>>>> 204507b5
     Ok(())
 }