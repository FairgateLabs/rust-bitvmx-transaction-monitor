use bitcoin::{absolute::LockTime, BlockHash, Transaction};
use bitcoin_indexer::{
    indexer::MockIndexerApi,
    types::{FullBlock, TransactionInfo},
};
use bitvmx_transaction_monitor::{
    config::{MonitorSettings, MonitorSettingsConfig},
    monitor::Monitor,
    store::{MonitorStore, MonitorStoreApi, TypesToMonitorStore},
    types::{AckMonitorNews, MonitorNews, TypesToMonitor},
};
use mockall::predicate::*;
use std::{rc::Rc, str::FromStr};
use storage_backend::{storage::Storage, storage_config::StorageConfig};
use utils::{clear_output, generate_random_string};
mod utils;

#[test]
fn no_monitors() -> Result<(), anyhow::Error> {
    let mut mock_indexer = MockIndexerApi::new();
    let path = format!("test_outputs/{}", generate_random_string());
    let config = StorageConfig::new(path, None);
    let storage = Rc::new(Storage::new(&config)?);
    let store = MonitorStore::new(storage)?;

    let best_block_100 = FullBlock {
        height: 100,
        hash: BlockHash::from_str(
            "0000000000000000000000000000000000000000000000000000000000000000",
        )
        .unwrap(),
        prev_hash: BlockHash::from_str(
            "0000000000000000000000000000000000000000000000000000000000000001",
        )
        .unwrap(),
        txs: vec![],
        orphan: false,
        estimated_fee_rate: 0,
    };

    let best_block_100_clone = best_block_100.clone();

    mock_indexer
        .expect_get_block_by_height()
        .returning(move |_| Ok(Some(best_block_100_clone.clone())));

    mock_indexer.expect_tick().returning(move || Ok(()));

    mock_indexer
        .expect_get_best_block()
        .returning(move || Ok(Some(best_block_100.clone())));

    let monitor = Monitor::new(
        mock_indexer,
        store,
        MonitorSettings::from(MonitorSettingsConfig::default()),
    )?;
    monitor.tick()?;

    clear_output();

    Ok(())
}

#[test]
fn monitor_txs_detected() -> Result<(), anyhow::Error> {
    let mut mock_indexer = MockIndexerApi::new();
    let path = format!("test_outputs/{}", generate_random_string());
    let config = StorageConfig::new(path, None);
    let storage = Rc::new(Storage::new(&config)?);
    let store = MonitorStore::new(storage)?;

    let block_height_200 = 200;
    let block_200 = FullBlock {
        height: block_height_200,
        hash: BlockHash::from_str(
            "0000000000000000000000000000000000000000000000000000000000000011",
        )
        .unwrap(),
        prev_hash: BlockHash::from_str(
            "0000000000000000000000000000000000000000000000000000000000000001",
        )
        .unwrap(),
        txs: vec![],
        orphan: false,
        estimated_fee_rate: 0,
    };

    let block_0 = FullBlock {
        height: 0,
        hash: BlockHash::from_str(
            "0000000000000000000000000000000000000000000000000000000000000000",
        )
        .unwrap(),
        prev_hash: BlockHash::from_str(
            "0000000000000000000000000000000000000000000000000000000000000022",
        )
        .unwrap(),
        txs: vec![],
        orphan: false,
        estimated_fee_rate: 0,
    };

    let block_200_clone = block_200.clone();

    mock_indexer
        .expect_get_block_by_height()
        .with(eq(0))
        .returning(move |_| Ok(Some(block_0.clone())));

    mock_indexer
        .expect_get_block_by_height()
        .with(eq(block_height_200))
        .returning(move |_| Ok(Some(block_200_clone.clone())));

    let tx_to_seen = Transaction {
        version: bitcoin::transaction::Version::TWO,
        lock_time: LockTime::from_time(1653195600).unwrap(),
        input: vec![],
        output: vec![],
    };

    let tx = Transaction {
        version: bitcoin::transaction::Version::TWO,
        lock_time: LockTime::from_time(1653195601).unwrap(),
        input: vec![],
        output: vec![],
    };

    let tx_id = tx.compute_txid();
    let tx_id_2 = tx_to_seen.compute_txid();

    let tx_to_seen_info = TransactionInfo {
        tx: tx_to_seen.clone(),
        block_info: block_200.clone(),
        confirmations: 1,
    };

    let tx_info = TransactionInfo {
        tx: tx.clone(),
        block_info: block_200.clone(),
        confirmations: 1,
    };

    mock_indexer.expect_tick().returning(move || Ok(()));

    mock_indexer
        .expect_get_best_block()
        .returning(move || Ok(Some(block_200.clone())));

    mock_indexer
        .expect_get_tx()
        .with(eq(tx_id_2))
        .returning(move |_| Ok(Some(tx_to_seen_info.clone())));

    mock_indexer
        .expect_get_tx()
        .with(eq(tx_id))
        .returning(move |_| Ok(Some(tx_info.clone())));

    let monitor = Monitor::new(
        mock_indexer,
        store,
        MonitorSettings::from(MonitorSettingsConfig::default()),
    )?;

    monitor.save_monitor(TypesToMonitor::Transactions(
        vec![tx_id],
        "test".to_string(),
    ))?;
    monitor.save_monitor(TypesToMonitor::Transactions(
        vec![tx_id_2],
        "test 2".to_string(),
    ))?;

    monitor.tick()?;

    // Verify news
    let news = monitor.get_news()?;
    assert_eq!(news.len(), 2);

    match &news[0] {
        MonitorNews::Transaction(id, _, _) => assert_eq!(*id, tx_id),
        _ => panic!("Expected Transaction news"),
    }
    match &news[1] {
        MonitorNews::Transaction(id, _, _) => assert_eq!(*id, tx_id_2),
        _ => panic!("Expected Transaction news"),
    }

    // Acknowledge the news
    monitor.ack_news(AckMonitorNews::Transaction(tx_id))?;
    monitor.ack_news(AckMonitorNews::Transaction(tx_id_2))?;

    // Verify news are gone after acknowledgment
    let news_after_ack = monitor.get_news()?;
    assert_eq!(
        news_after_ack.len(),
        0,
        "Expected no news after acknowledgment"
    );

    clear_output();

    Ok(())
}

#[test]
fn test_monitor_deactivation_after_100_confirmations() -> Result<(), anyhow::Error> {
    let mut mock_indexer = MockIndexerApi::new();
    let path = format!("test_outputs/{}", generate_random_string());
    let config = StorageConfig::new(path, None);
    let storage = Rc::new(Storage::new(&config)?);
    let store = MonitorStore::new(storage)?;

    let tx = Transaction {
        version: bitcoin::transaction::Version::TWO,
        lock_time: LockTime::from_time(1653195600).unwrap(),
        input: vec![],
        output: vec![],
    };

    let tx_id = tx.compute_txid();

    let block_info = FullBlock {
        height: 100,
        hash: BlockHash::from_str(
            "0000000000000000000000000000000000000000000000000000000000000001",
        )?,
        prev_hash: BlockHash::from_str(
            "0000000000000000000000000000000000000000000000000000000000000002",
        )?,
        txs: vec![],
        orphan: false,
        estimated_fee_rate: 0,
    };

    let block_0 = FullBlock {
        height: 0,
        hash: BlockHash::from_str(
            "0000000000000000000000000000000000000000000000000000000000000003",
        )?,
        prev_hash: BlockHash::from_str(
            "0000000000000000000000000000000000000000000000000000000000000004",
        )?,
        txs: vec![],
        orphan: false,
        estimated_fee_rate: 0,
    };

    let block_200 = FullBlock {
        height: 200,
        hash: BlockHash::from_str(
            "0000000000000000000000000000000000000000000000000000000000000005",
        )
        .unwrap(),
        prev_hash: BlockHash::from_str(
            "0000000000000000000000000000000000000000000000000000000000000006",
        )
        .unwrap(),
        txs: vec![],
        orphan: false,
        estimated_fee_rate: 0,
    };

    let tx_info = TransactionInfo {
        tx: tx.clone(),
        block_info,
        confirmations: 101, // More than 100 confirmations
    };

    mock_indexer
        .expect_get_tx()
        .with(eq(tx_id))
        .times(1)
        .returning(move |_| Ok(Some(tx_info.clone())));

    let block_200_clone = block_200.clone();
    let block_200_clone_1 = block_200.clone();

    mock_indexer
        .expect_get_best_block()
        .returning(move || Ok(Some(block_200_clone.clone())));

    mock_indexer
        .expect_get_block_by_height()
        .with(eq(0))
        .returning(move |_| Ok(Some(block_0.clone())));

    mock_indexer
        .expect_get_block_by_height()
        .returning(move |_| Ok(Some(block_200_clone_1.clone())));

    mock_indexer.expect_tick().returning(move || Ok(()));

    let monitor = Monitor::new(
        mock_indexer,
        store,
        MonitorSettings::from(MonitorSettingsConfig::default()),
    )?;

    monitor.save_monitor(TypesToMonitor::Transactions(
        vec![tx_id],
        "test".to_string(),
    ))?;

    monitor.tick()?;

    // Verify monitor was deactivated
    let monitors = monitor.store.get_monitors()?;
    assert_eq!(monitors.len(), 0);

    clear_output();

    Ok(())
}

#[test]
fn test_inactive_monitors_are_skipped() -> Result<(), anyhow::Error> {
    let mut mock_indexer = MockIndexerApi::new();
    let path = format!("test_outputs/{}", generate_random_string());
    let config = StorageConfig::new(path, None);
    let storage = Rc::new(Storage::new(&config)?);
    let store = MonitorStore::new(storage)?;

    let tx = Transaction {
        version: bitcoin::transaction::Version::TWO,
        lock_time: LockTime::from_time(1653195600).unwrap(),
        input: vec![],
        output: vec![],
    };

    let tx_id = tx.compute_txid();
    store.add_monitor(TypesToMonitor::Transactions(vec![tx_id], String::new()))?;
    store.deactivate_monitor(TypesToMonitor::Transactions(vec![tx_id], String::new()))?;

    let full_block = FullBlock {
        height: 200,
        hash: BlockHash::from_str(
            "0000000000000000000000000000000000000000000000000000000000000000",
        )
        .unwrap(),
        prev_hash: BlockHash::from_str(
            "0000000000000000000000000000000000000000000000000000000000000001",
        )
        .unwrap(),
        txs: vec![],
        orphan: false,
        estimated_fee_rate: 0,
    };

    let full_block_clone = full_block.clone();

    mock_indexer
        .expect_get_best_block()
        .returning(move || Ok(Some(full_block.clone())));

    mock_indexer
        .expect_get_block_by_height()
        .returning(move |_| Ok(Some(full_block_clone.clone())));

    mock_indexer.expect_tick().returning(move || Ok(()));

    let monitor = Monitor::new(
        mock_indexer,
        store,
        MonitorSettings::from(MonitorSettingsConfig::default()),
    )?;
    monitor.tick()?;

    // Verify no news was produced
    let news = monitor.get_news()?;
    assert_eq!(news.len(), 0);

    clear_output();

    Ok(())
}

#[test]
fn test_rsk_pegin_monitor_not_deactivated() -> Result<(), anyhow::Error> {
    let mut mock_indexer = MockIndexerApi::new();
    let path = format!("test_outputs/{}", generate_random_string());
    let config = StorageConfig::new(path, None);
    let storage = Rc::new(Storage::new(&config)?);
    let store = MonitorStore::new(storage)?;

    let full_block = FullBlock {
        height: 200,
        hash: BlockHash::from_str(
            "0000000000000000000000000000000000000000000000000000000000000000",
        )
        .unwrap(),
        prev_hash: BlockHash::from_str(
            "0000000000000000000000000000000000000000000000000000000000000001",
        )
        .unwrap(),
        txs: vec![],
        orphan: false,
        estimated_fee_rate: 0,
    };

    let full_block_clone = full_block.clone();

    mock_indexer
        .expect_get_best_block()
        .returning(move || Ok(Some(full_block.clone())));

    let full_block_clone = full_block_clone.clone();

    mock_indexer
        .expect_get_block_by_height()
        .returning(move |_| Ok(Some(full_block_clone.clone())));

    mock_indexer.expect_tick().returning(move || Ok(()));

    let monitor = Monitor::new(
        mock_indexer,
        store,
        MonitorSettings::from(MonitorSettingsConfig::default()),
    )?;
    monitor.save_monitor(TypesToMonitor::RskPeginTransaction)?;
    monitor.tick()?;

    // Verify monitor is still active
    let monitors = monitor.store.get_monitors()?;
    assert_eq!(monitors.len(), 1);
    assert!(matches!(
        monitors[0],
        TypesToMonitorStore::RskPeginTransaction
    ));

    clear_output();

    Ok(())
}

#[test]
fn test_best_block_news() -> Result<(), anyhow::Error> {
    let mut mock_indexer = MockIndexerApi::new();
    let path = format!("test_outputs/{}", generate_random_string());
    let config = StorageConfig::new(path, None);
    let storage = Rc::new(Storage::new(&config)?);
    let store = MonitorStore::new(storage)?;

    // Simulate the monitor's current height is 199, but the best block is 200
    // so a new block should be detected.
    let monitor_height: u32 = 199;
    {
        let store_ref = &store;
        store_ref.update_monitor_height(monitor_height)?;
    }
    let block_200 = FullBlock {
        height: 200,
        hash: BlockHash::from_str(
            "0000000000000000000000000000000000000000000000000000000000000000",
        )
        .unwrap(),
        prev_hash: BlockHash::from_str(
            "0000000000000000000000000000000000000000000000000000000000000022",
        )
        .unwrap(),
        txs: vec![],
        orphan: false,
        estimated_fee_rate: 0,
    };

    let block_199 = FullBlock {
        height: 199,
        hash: BlockHash::from_str(
            "0000000000000000000000000000000000000000000000000000000000000001",
        )
        .unwrap(),
        prev_hash: BlockHash::from_str(
            "0000000000000000000000000000000000000000000000000000000000000002",
        )
        .unwrap(),
        txs: vec![],
        orphan: false,
        estimated_fee_rate: 0,
    };

<<<<<<< HEAD
    let full_block_200 = full_block.clone();
    let full_block_200_clone = full_block.clone();
    let full_block_200_clone_2 = full_block.clone();
    let full_block_200_clone_3 = full_block_200_clone_2.clone();
=======
    let block_200_clone = block_200.clone();
    let block_200_clone_1 = block_200.clone();
    let block_200_clone_2 = block_200.clone();
>>>>>>> 87aa1531

    mock_indexer
        .expect_get_block_by_height()
        .with(eq(199))
        .returning(move |_| Ok(Some(block_199.clone())));

    mock_indexer
        .expect_get_block_by_height()
        .with(eq(200))
        .returning(move |_| Ok(Some(block_200_clone.clone())));

    mock_indexer
        .expect_get_best_block()
        .times(3)
        .returning(move || Ok(Some(block_200_clone_1.clone())));

    mock_indexer
        .expect_get_block_by_hash()
        .with(eq(full_block_200_clone_2.hash))
        .returning(move |_| Ok(Some(full_block_200_clone_2.clone())));

    mock_indexer.expect_tick().returning(move || Ok(()));

    let monitor = Monitor::new(
        mock_indexer,
        store,
        MonitorSettings::from(MonitorSettingsConfig::default()),
    )?;
    monitor.save_monitor(TypesToMonitor::NewBlock)?;
    monitor.tick()?;

    // After tick, NewBlock news should be present
    let news = monitor.get_news()?;
    assert_eq!(news.len(), 1);
    assert!(matches!(
        news[0],
<<<<<<< HEAD
        MonitorNews::NewBlock(_, hash) if hash == full_block_200_clone_3.hash
    )); // hash is the hash of the block that was just processed
=======
        bitvmx_transaction_monitor::store::MonitoredTypes::NewBlock(hash) if hash == block_200_clone_2.hash
    ));
>>>>>>> 87aa1531

    // Acknowledge the news and verify it's gone
    monitor.ack_news(AckMonitorNews::NewBlock)?;
    let news = monitor.get_news()?;
    assert_eq!(news.len(), 0);

    monitor.tick()?;

    // After tick, NewBlock news should not be present because it was already acknowledged
    let news = monitor.get_news()?;
    assert_eq!(news.len(), 0);

    // Check if there's any pending work initially; it should be false
    let is_pending_work = monitor.store.has_pending_work()?;
    assert!(!is_pending_work);

    // Save a new monitor for NewBlock and check again for pending work; should still be false
    monitor.save_monitor(TypesToMonitor::NewBlock)?;

    let is_pending_work = monitor.store.has_pending_work()?;
    assert!(!is_pending_work);

    // Create a new transaction and compute its txid
    let tx_id = Transaction {
        version: bitcoin::transaction::Version::TWO,
        lock_time: LockTime::from_time(1653195600).unwrap(),
        input: vec![],
        output: vec![],
    }
    .compute_txid();

    // Save a monitor for the transaction and set a description "test"
    monitor.save_monitor(TypesToMonitor::Transactions(
        vec![tx_id],
        "test".to_string(),
    ))?;

    // Check if there's pending work after saving the transaction monitor; it should be true
    let is_pending_work = monitor.store.has_pending_work()?;
    assert!(is_pending_work);

    clear_output();

    Ok(())
}

#[test]
fn test_spending_utxo_monitor_orphan_handling() -> Result<(), anyhow::Error> {
    let mut mock_indexer = MockIndexerApi::new();
    let path = format!("test_outputs/{}", generate_random_string());
    let config = StorageConfig::new(path, None);
    let storage = Rc::new(Storage::new(&config)?);
    let store = MonitorStore::new(storage)?;

    let target_tx = Transaction {
        version: bitcoin::transaction::Version::TWO,
        lock_time: LockTime::from_time(1653195600).unwrap(),
        input: vec![],
        output: vec![],
    };

    let target_tx_id = target_tx.compute_txid();
    let target_utxo_index = 0u32;

    // Create a spending transaction
    let spending_tx1 = Transaction {
        version: bitcoin::transaction::Version::TWO,
        lock_time: LockTime::from_time(1653195601).unwrap(),
        input: vec![bitcoin::TxIn {
            previous_output: bitcoin::OutPoint {
                txid: target_tx_id,
                vout: target_utxo_index,
            },
            script_sig: bitcoin::ScriptBuf::new(),
            sequence: bitcoin::Sequence::MAX,
            witness: bitcoin::Witness::new(),
        }],
        output: vec![],
    };

    let spending_tx2 = Transaction {
        version: bitcoin::transaction::Version::TWO,
        lock_time: LockTime::from_time(1653195601).unwrap(),
        input: vec![bitcoin::TxIn {
            previous_output: bitcoin::OutPoint {
                txid: target_tx_id,
                vout: target_utxo_index,
            },
            script_sig: bitcoin::ScriptBuf::new(),
            sequence: bitcoin::Sequence::MAX,
            witness: bitcoin::Witness::new(),
        }],
        output: vec![],
    };

    let spending_tx1_id = spending_tx1.compute_txid();

    let block_100 = FullBlock {
        height: 100,
        hash: BlockHash::from_str(
            "1000000000000000000000000000000000000000000000000000000000000000",
        )?,
        prev_hash: BlockHash::from_str(
            "2000000000000000000000000000000000000000000000000000000000000000",
        )?,
        txs: vec![spending_tx1.clone()],
        orphan: false,
        estimated_fee_rate: 0,
    };

    // Block 100 has the spending transaction tx1
    let block_101 = FullBlock {
        height: 101,
        hash: BlockHash::from_str(
            "1000000000000000000000000000000000000000000000000000000000000000",
        )?,
        prev_hash: BlockHash::from_str(
            "2000000000000000000000000000000000000000000000000000000000000000",
        )?,
        txs: vec![],
        orphan: false,
        estimated_fee_rate: 0,
    };

    // Block 100 is a new block making a reorg with block 100 , and has another spending transaction tx2
    let block_100_reorg = FullBlock {
        height: 100,
        hash: BlockHash::from_str(
            "1000000000000000000000000000000000000000000000000000000000000001",
        )?,
        prev_hash: BlockHash::from_str(
            "2000000000000000000000000000000000000000000000000000000000000000",
        )?,
        txs: vec![spending_tx2.clone()],
        orphan: false,
        estimated_fee_rate: 0,
    };

    // Create transaction info for the spending transaction (orphan)
    let spending_tx1 = TransactionInfo {
        tx: spending_tx1.clone(),
        block_info: block_100.clone(),
        confirmations: 1,
    };

    let spending_tx2 = TransactionInfo {
        tx: spending_tx2.clone(),
        block_info: block_100_reorg.clone(),
        confirmations: 1,
    };

    let spending_tx2_id = spending_tx2.tx.compute_txid();

    let spending_tx1_clone = spending_tx1.clone();
    let mut spending_tx1_clone_2 = spending_tx1_clone.clone();
    let spending_tx2_clone = spending_tx2.clone();
    let spending_tx2_clone_2 = spending_tx2_clone.clone();

    mock_indexer.expect_tick().returning(move || Ok(()));

    // Set up expectations
    let block_100_clone = block_100.clone();
    mock_indexer
        .expect_get_best_block()
        .times(1)
        .returning(move || Ok(Some(block_100_clone.clone())));

    mock_indexer
        .expect_get_best_block()
        .times(1)
        .returning(move || Ok(Some(block_101.clone())));

    mock_indexer
        .expect_get_best_block()
        .times(1)
        .returning(move || Ok(Some(block_100_reorg.clone())));

    // Expect get_tx to be called for the spending transaction
    mock_indexer
        .expect_get_tx()
        .with(eq(spending_tx1_id))
        .times(2)
        .returning(move |_| Ok(Some(spending_tx1_clone.clone())));

    mock_indexer
        .expect_get_tx()
        .with(eq(spending_tx1_id))
        .times(1)
        .returning(move |_| Ok(Some(spending_tx2.clone())));

    spending_tx1_clone_2.confirmations = 2;

    mock_indexer
        .expect_get_tx()
        .with(eq(spending_tx1_id))
        .times(1)
        .returning(move |_| Ok(Some(spending_tx1_clone_2.clone())));

    mock_indexer
        .expect_get_tx()
        .with(eq(spending_tx2_id))
        .times(2)
        .returning(move |_| Ok(Some(spending_tx2_clone.clone())));

    let monitor = Monitor::new(
        mock_indexer,
        store,
        MonitorSettings::from(MonitorSettingsConfig::default()),
    )?;

    // Add the SpendingUTXOTransaction monitor
    monitor.save_monitor(TypesToMonitor::SpendingUTXOTransaction(
        target_tx_id,
        target_utxo_index,
        String::new(),
    ))?;

    // First tick - should detect the spending transaction
    monitor.tick()?;

    let news = monitor.get_news()?;
    assert_eq!(news.len(), 1);

    assert!(matches!(
        news[0].clone(),
        MonitorNews::SpendingUTXOTransaction(t, u, tx_status, _)
            if t == target_tx_id && u == target_utxo_index && tx_status.tx_id == spending_tx1.tx.compute_txid() && tx_status.confirmations == 1
    ));

    monitor.ack_news(AckMonitorNews::SpendingUTXOTransaction(
        target_tx_id,
        target_utxo_index,
    ))?;

    // Second tick - should confirm the spending transaction (2 confirmations)
    monitor.tick()?;

    let news = monitor.get_news()?;
    assert_eq!(news.len(), 1);

    assert!(matches!(
        news[0].clone(),
        MonitorNews::SpendingUTXOTransaction(t, u, tx_status, _)
            if t == target_tx_id && u == target_utxo_index && tx_status.tx_id == spending_tx1.tx.compute_txid() && tx_status.confirmations == 2
    ));

    monitor.ack_news(AckMonitorNews::SpendingUTXOTransaction(
        target_tx_id,
        target_utxo_index,
    ))?;

    // Third tick - Reorg with block 100, and should detect the new spending transaction tx2
    monitor.tick()?;

    let news = monitor.get_news()?;

    assert_eq!(news.len(), 1);
    assert!(matches!(
        news[0].clone(),
        MonitorNews::SpendingUTXOTransaction(t, u, tx_status, _)
            if t == target_tx_id && u == target_utxo_index && tx_status.tx_id == spending_tx2_clone_2.tx.compute_txid() && tx_status.confirmations == 1
    ));

    clear_output();

    Ok(())
}

// This test verifies that a SpendingUTXOTransaction monitor is correctly deactivated after 3 confirmations.
// It also checks that a SpendingUTXOTransaction notification is created and the monitor is removed properly.

#[test]
fn test_spending_utxo_monitor_deactivation_after_max_confirmations() -> Result<(), anyhow::Error> {
    let mut mock_indexer = MockIndexerApi::new();
    let path = format!("test_outputs/{}", generate_random_string());
    let config = StorageConfig::new(path, None);
    let storage = Rc::new(Storage::new(&config)?);
    let store = MonitorStore::new(storage)?;

    let target_tx = Transaction {
        version: bitcoin::transaction::Version::TWO,
        lock_time: LockTime::from_time(1653195600).unwrap(),
        input: vec![],
        output: vec![],
    };

    let target_tx_id = target_tx.compute_txid();
    let target_utxo_index = 0u32;

    // Create a spending transaction
    let spending_tx = Transaction {
        version: bitcoin::transaction::Version::TWO,
        lock_time: LockTime::from_time(1653195601).unwrap(),
        input: vec![bitcoin::TxIn {
            previous_output: bitcoin::OutPoint {
                txid: target_tx_id,
                vout: target_utxo_index,
            },
            script_sig: bitcoin::ScriptBuf::new(),
            sequence: bitcoin::Sequence::MAX,
            witness: bitcoin::Witness::new(),
        }],
        output: vec![],
    };

    let spending_tx_id = spending_tx.compute_txid();

    // Create a block at height 100 containing the spending transaction
    let block_with_spending_tx = FullBlock {
        height: 100,
        hash: BlockHash::from_str(
            "0000000000000000000000000000000000000000000000000000000000000000",
        )?,
        prev_hash: BlockHash::from_str(
            "0000000000000000000000000000000000000000000000000000000000000001",
        )?,
        txs: vec![spending_tx.clone()],
        orphan: false,
        estimated_fee_rate: 0,
    };

    // Create a block at height 101 for further confirmations
    let block_101 = FullBlock {
        height: 101,
        hash: BlockHash::from_str(
            "0000000000000000000000000000000000000000000000000000000000000000",
        )?,
        prev_hash: BlockHash::from_str(
            "0000000000000000000000000000000000000000000000000000000000000001",
        )?,
        txs: vec![],
        orphan: false,
        estimated_fee_rate: 0,
    };

    // Create a block at height 102 for the final confirmation count
    let block_102 = FullBlock {
        height: 102,
        hash: BlockHash::from_str(
            "0000000000000000000000000000000000000000000000000000000000000000",
        )?,
        prev_hash: BlockHash::from_str(
            "0000000000000000000000000000000000000000000000000000000000000001",
        )?,
        txs: vec![],
        orphan: false,
        estimated_fee_rate: 0,
    };

    // Transaction info for the spending transaction at each confirmation level
    let spending_tx_info_at_100 = TransactionInfo {
        tx: spending_tx.clone(),
        block_info: block_102.clone(),
        confirmations: 1,
    };

    let spending_tx_info_at_101 = TransactionInfo {
        tx: spending_tx.clone(),
        block_info: block_102.clone(),
        confirmations: 2,
    };

    let spending_tx_info_at_102 = TransactionInfo {
        tx: spending_tx.clone(),
        block_info: block_102.clone(),
        confirmations: 3,
    };

    // Set expectations for each tick: block 100, then 101, then 102
    let best_block_100_clone_1 = block_with_spending_tx.clone();
    let best_block_101_clone = block_101.clone();
    let best_block_102_clone = block_102.clone();

    mock_indexer
        .expect_get_best_block()
        .times(1)
        .returning(move || Ok(Some(best_block_100_clone_1.clone())));

    mock_indexer
        .expect_get_best_block()
        .times(1)
        .returning(move || Ok(Some(best_block_101_clone.clone())));

    mock_indexer
        .expect_get_best_block()
        .times(1)
        .returning(move || Ok(Some(best_block_102_clone.clone())));

    mock_indexer
        .expect_tick()
        .times(3)
        .returning(move || Ok(()));

    mock_indexer
        .expect_get_tx()
        .with(eq(spending_tx_id))
        .times(1)
        .returning(move |_| Ok(Some(spending_tx_info_at_100.clone())));

    mock_indexer
        .expect_get_tx()
        .with(eq(spending_tx_id))
        .times(1)
        .returning(move |_| Ok(Some(spending_tx_info_at_101.clone())));

    mock_indexer
        .expect_get_tx()
        .with(eq(spending_tx_id))
        .returning(move |_| Ok(Some(spending_tx_info_at_102.clone())));

    let mut settings = MonitorSettings::from(MonitorSettingsConfig::default());
    settings.max_monitoring_confirmations = 3;

    let monitor = Monitor::new(mock_indexer, store, settings)?;

    // Add the SpendingUTXOTransaction monitor
    monitor.save_monitor(TypesToMonitor::SpendingUTXOTransaction(
        target_tx_id,
        target_utxo_index,
        String::new(),
    ))?;

    // Ensure the monitor is initially active
    let monitors = monitor.store.get_monitors()?;
    assert_eq!(monitors.len(), 1);

    // First tick: detect and save the spending transaction
    monitor.tick()?;

    // Confirm the monitor still tracks the spending transaction
    let monitors = monitor.store.get_monitors()?;
    assert_eq!(monitors.len(), 1);
    assert!(matches!(
        monitors[0].clone(),
        TypesToMonitorStore::SpendingUTXOTransaction(t, u, _, Some(stx))
            if t == target_tx_id && u == target_utxo_index && stx == spending_tx_id
    ));

    // Second tick: confirmations reach the threshold; the monitor should be dequeued
    monitor.tick()?;

    // Check that news was created as expected
    let monitors = monitor.store.get_monitors()?;
    assert_eq!(monitors.len(), 1);

    let news = monitor.get_news()?;
    assert_eq!(news.len(), 1);
    assert!(matches!(
        news[0].clone(),
        MonitorNews::SpendingUTXOTransaction(t, u, j, _)
            if t == target_tx_id && u == target_utxo_index
    ));

    monitor.ack_news(AckMonitorNews::SpendingUTXOTransaction(
        target_tx_id,
        target_utxo_index,
    ))?;

    monitor.tick()?;

    // Verify that the monitor is now deactivated
    let monitors = monitor.store.get_monitors()?;
    assert_eq!(monitors.len(), 0);

    let news = monitor.get_news()?;
    assert_eq!(news.len(), 0);

    Ok(())
}<|MERGE_RESOLUTION|>--- conflicted
+++ resolved
@@ -480,16 +480,9 @@
         estimated_fee_rate: 0,
     };
 
-<<<<<<< HEAD
-    let full_block_200 = full_block.clone();
-    let full_block_200_clone = full_block.clone();
-    let full_block_200_clone_2 = full_block.clone();
-    let full_block_200_clone_3 = full_block_200_clone_2.clone();
-=======
     let block_200_clone = block_200.clone();
     let block_200_clone_1 = block_200.clone();
     let block_200_clone_2 = block_200.clone();
->>>>>>> 87aa1531
 
     mock_indexer
         .expect_get_block_by_height()
@@ -505,11 +498,6 @@
         .expect_get_best_block()
         .times(3)
         .returning(move || Ok(Some(block_200_clone_1.clone())));
-
-    mock_indexer
-        .expect_get_block_by_hash()
-        .with(eq(full_block_200_clone_2.hash))
-        .returning(move |_| Ok(Some(full_block_200_clone_2.clone())));
 
     mock_indexer.expect_tick().returning(move || Ok(()));
 
@@ -522,27 +510,22 @@
     monitor.tick()?;
 
     // After tick, NewBlock news should be present
-    let news = monitor.get_news()?;
+    let news = monitor.store.get_news()?;
     assert_eq!(news.len(), 1);
     assert!(matches!(
         news[0],
-<<<<<<< HEAD
-        MonitorNews::NewBlock(_, hash) if hash == full_block_200_clone_3.hash
-    )); // hash is the hash of the block that was just processed
-=======
         bitvmx_transaction_monitor::store::MonitoredTypes::NewBlock(hash) if hash == block_200_clone_2.hash
     ));
->>>>>>> 87aa1531
 
     // Acknowledge the news and verify it's gone
     monitor.ack_news(AckMonitorNews::NewBlock)?;
-    let news = monitor.get_news()?;
+    let news = monitor.store.get_news()?;
     assert_eq!(news.len(), 0);
 
     monitor.tick()?;
 
     // After tick, NewBlock news should not be present because it was already acknowledged
-    let news = monitor.get_news()?;
+    let news = monitor.store.get_news()?;
     assert_eq!(news.len(), 0);
 
     // Check if there's any pending work initially; it should be false
@@ -633,7 +616,7 @@
     let block_100 = FullBlock {
         height: 100,
         hash: BlockHash::from_str(
-            "1000000000000000000000000000000000000000000000000000000000000000",
+            "1000000000000000000000000000000000000000000000000000000000000001",
         )?,
         prev_hash: BlockHash::from_str(
             "2000000000000000000000000000000000000000000000000000000000000000",
@@ -647,10 +630,10 @@
     let block_101 = FullBlock {
         height: 101,
         hash: BlockHash::from_str(
-            "1000000000000000000000000000000000000000000000000000000000000000",
-        )?,
-        prev_hash: BlockHash::from_str(
-            "2000000000000000000000000000000000000000000000000000000000000000",
+            "1000000000000000000000000000000000000000000000000000000000000002",
+        )?,
+        prev_hash: BlockHash::from_str(
+            "2000000000000000000000000000000000000000000000000000000000000001",
         )?,
         txs: vec![],
         orphan: false,
@@ -661,10 +644,10 @@
     let block_100_reorg = FullBlock {
         height: 100,
         hash: BlockHash::from_str(
-            "1000000000000000000000000000000000000000000000000000000000000001",
-        )?,
-        prev_hash: BlockHash::from_str(
-            "2000000000000000000000000000000000000000000000000000000000000000",
+            "1000000000000000000000000000000000000000000000000000000000000003",
+        )?,
+        prev_hash: BlockHash::from_str(
+            "2000000000000000000000000000000000000000000000000000000000000002",
         )?,
         txs: vec![spending_tx2.clone()],
         orphan: false,
@@ -695,19 +678,35 @@
 
     // Set up expectations
     let block_100_clone = block_100.clone();
+
+    // Each tick in the monitor uses 2 get_best_block call but if there is pending work, it will use 1 get_best_block call
     mock_indexer
         .expect_get_best_block()
         .times(1)
-        .returning(move || Ok(Some(block_100_clone.clone())));
-
-    mock_indexer
-        .expect_get_best_block()
-        .times(1)
+        .returning(move || Ok(Some(block_100.clone())));
+
+    mock_indexer
+        .expect_get_block_by_height()
+        .with(eq(100))
+        .returning(move |_| Ok(Some(block_100_clone.clone())));
+
+    let block_101_clone = block_101.clone();
+
+    // Each tick in the monitor uses 2 get_best_block call but if there is pending work, it will use 1 get_best_block call
+    mock_indexer
+        .expect_get_best_block()
+        .times(2)
         .returning(move || Ok(Some(block_101.clone())));
 
     mock_indexer
-        .expect_get_best_block()
-        .times(1)
+        .expect_get_block_by_height()
+        .with(eq(101))
+        .returning(move |_| Ok(Some(block_101_clone.clone())));
+
+    // Each tick in the monitor uses 2 get_best_block call but if there is pending work, it will use 1 get_best_block call
+    mock_indexer
+        .expect_get_best_block()
+        .times(2)
         .returning(move || Ok(Some(block_100_reorg.clone())));
 
     // Expect get_tx to be called for the spending transaction
@@ -844,10 +843,10 @@
     let block_with_spending_tx = FullBlock {
         height: 100,
         hash: BlockHash::from_str(
+            "0000000000000000000000000000000000000000000000000000000000000001",
+        )?,
+        prev_hash: BlockHash::from_str(
             "0000000000000000000000000000000000000000000000000000000000000000",
-        )?,
-        prev_hash: BlockHash::from_str(
-            "0000000000000000000000000000000000000000000000000000000000000001",
         )?,
         txs: vec![spending_tx.clone()],
         orphan: false,
@@ -858,7 +857,7 @@
     let block_101 = FullBlock {
         height: 101,
         hash: BlockHash::from_str(
-            "0000000000000000000000000000000000000000000000000000000000000000",
+            "0000000000000000000000000000000000000000000000000000000000000002",
         )?,
         prev_hash: BlockHash::from_str(
             "0000000000000000000000000000000000000000000000000000000000000001",
@@ -872,10 +871,10 @@
     let block_102 = FullBlock {
         height: 102,
         hash: BlockHash::from_str(
-            "0000000000000000000000000000000000000000000000000000000000000000",
-        )?,
-        prev_hash: BlockHash::from_str(
-            "0000000000000000000000000000000000000000000000000000000000000001",
+            "0000000000000000000000000000000000000000000000000000000000000003",
+        )?,
+        prev_hash: BlockHash::from_str(
+            "0000000000000000000000000000000000000000000000000000000000000002",
         )?,
         txs: vec![],
         orphan: false,
@@ -903,44 +902,63 @@
 
     // Set expectations for each tick: block 100, then 101, then 102
     let best_block_100_clone_1 = block_with_spending_tx.clone();
+    let best_block_100_clone_2 = block_with_spending_tx.clone();
     let best_block_101_clone = block_101.clone();
+    let best_block_101_clone_2 = block_101.clone();
     let best_block_102_clone = block_102.clone();
-
+    let best_block_102_clone_2 = block_102.clone();
+
+    // Each tick in the monitor uses 1 get_best_block call but if there is pending work, it will use 2 get_best_block calls
     mock_indexer
         .expect_get_best_block()
         .times(1)
         .returning(move || Ok(Some(best_block_100_clone_1.clone())));
 
     mock_indexer
-        .expect_get_best_block()
-        .times(1)
+        .expect_get_block_by_height()
+        .with(eq(100))
+        .returning(move |_| Ok(Some(best_block_100_clone_2.clone())));
+
+    // Each tick in the monitor uses 2 get_best_block calls
+    mock_indexer
+        .expect_get_best_block()
+        .times(2)
         .returning(move || Ok(Some(best_block_101_clone.clone())));
 
     mock_indexer
-        .expect_get_best_block()
-        .times(1)
+        .expect_get_block_by_height()
+        .with(eq(101))
+        .returning(move |_| Ok(Some(best_block_101_clone_2.clone())));
+
+    // Each tick in the monitor uses 2 get_best_block calls
+    mock_indexer
+        .expect_get_best_block()
+        .times(2)
         .returning(move || Ok(Some(best_block_102_clone.clone())));
 
     mock_indexer
-        .expect_tick()
-        .times(3)
-        .returning(move || Ok(()));
+        .expect_get_block_by_height()
+        .with(eq(102))
+        .returning(move |_| Ok(Some(best_block_102_clone_2.clone())));
+
+    mock_indexer.expect_tick().returning(move || Ok(()));
+
+    mock_indexer
+        .expect_get_tx()
+        .with(eq(spending_tx_id))
+        .times(2)
+        .returning(move |_| Ok(Some(spending_tx_info_at_100.clone())));
+
+    mock_indexer
+        .expect_get_tx()
+        .with(eq(spending_tx_id))
+        .times(2)
+        .returning(move |_| Ok(Some(spending_tx_info_at_101.clone())));
 
     mock_indexer
         .expect_get_tx()
         .with(eq(spending_tx_id))
         .times(1)
-        .returning(move |_| Ok(Some(spending_tx_info_at_100.clone())));
-
-    mock_indexer
-        .expect_get_tx()
-        .with(eq(spending_tx_id))
-        .times(1)
-        .returning(move |_| Ok(Some(spending_tx_info_at_101.clone())));
-
-    mock_indexer
-        .expect_get_tx()
-        .with(eq(spending_tx_id))
         .returning(move |_| Ok(Some(spending_tx_info_at_102.clone())));
 
     let mut settings = MonitorSettings::from(MonitorSettingsConfig::default());
@@ -971,18 +989,11 @@
             if t == target_tx_id && u == target_utxo_index && stx == spending_tx_id
     ));
 
-    // Second tick: confirmations reach the threshold; the monitor should be dequeued
-    monitor.tick()?;
-
-    // Check that news was created as expected
-    let monitors = monitor.store.get_monitors()?;
-    assert_eq!(monitors.len(), 1);
-
     let news = monitor.get_news()?;
     assert_eq!(news.len(), 1);
     assert!(matches!(
         news[0].clone(),
-        MonitorNews::SpendingUTXOTransaction(t, u, j, _)
+        MonitorNews::SpendingUTXOTransaction(t, u, _, _)
             if t == target_tx_id && u == target_utxo_index
     ));
 
@@ -991,6 +1002,26 @@
         target_utxo_index,
     ))?;
 
+    // Second tick: confirmations reach the threshold; the monitor should be dequeued
+    monitor.tick()?;
+
+    // Check that news was created as expected
+    let monitors = monitor.store.get_monitors()?;
+    assert_eq!(monitors.len(), 1);
+
+    let news = monitor.get_news()?;
+    assert_eq!(news.len(), 1);
+    assert!(matches!(
+        news[0].clone(),
+        MonitorNews::SpendingUTXOTransaction(t, u, _, _)
+            if t == target_tx_id && u == target_utxo_index
+    ));
+
+    monitor.ack_news(AckMonitorNews::SpendingUTXOTransaction(
+        target_tx_id,
+        target_utxo_index,
+    ))?;
+
     monitor.tick()?;
 
     // Verify that the monitor is now deactivated
