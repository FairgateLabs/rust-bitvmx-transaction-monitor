--- conflicted
+++ resolved
@@ -3,12 +3,6 @@
 The BitVMX Transaction Monitor is a comprehensive tool for tracking and managing different types of transaction monitors. It connects with an Indexer to deliver real-time updates on transaction confirmations for various monitor types, such as UTXO transactions, RSK Peg-In transactions, and block monitoring.
 
 ## ⚠️ Disclaimer
-<<<<<<< HEAD
-=======
-
-This library is currently under development and may not be fully stable.
-It is not production-ready, has not been audited, and future updates may introduce breaking changes without preserving backward compatibility.
->>>>>>> 83719ae9
 
 This library is currently under development and may not be fully stable.
 It is not production-ready, has not been audited, and future updates may introduce breaking changes without preserving backward compatibility.
@@ -121,7 +115,7 @@
 2. Install dependencies using `cargo build`.
 3. Run tests with `cargo test -- --ignored`.
 
-## Contributing
+## Contributing 
 Contributions are welcome! Please open an issue or submit a pull request on GitHub.
 
 ## License
